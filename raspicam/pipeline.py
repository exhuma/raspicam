"""
This module contains the main "DetectionPipeline" class which is the workhorse
of this application. It represents a series of operations which are applied to
each video frame.

For more details, see :py:class:`~.DetectionPipeline`
"""

import logging
from collections import namedtuple
from datetime import datetime

import cv2

import numpy as np
from raspicam.operations import tile, add_text

LOG = logging.getLogger(__name__)
InterFrame = namedtuple('InterFrame', 'image label')
MutatorOutput = namedtuple(
    'MutatorOutput', 'intermediate_frames motion_regions')


<<<<<<< HEAD
def text_adder(frames, motion_regions):
    '''
    Pipeline operation which adds a default header and footer to a frame.

    :param frames: The list of pipeline frames.
    :param motion_regions: A list of regions containing motion.
    :returns: A MutatorOutput
    '''
    text = 'Motion detected' if motion_regions else 'No motion'
    current_time = datetime.now()
    with_text = add_text(frames[-1],
                         text,
                         current_time.strftime("%A %d %B %Y %I:%M:%S%p"))
    return MutatorOutput([with_text], motion_regions)


class DiskWriter:
    '''
    Pipeline operation which writes files to a storage.

    :param interval: The minimul interval between which images/snapshots should
        be written to disk.
    :param storage: An implementation of :py:class:`raspicam.storage.Storage`.
    :param pipeline_index: The index of pipeline image which should be used as
        storage source.
    :param subdir: Optional sub-directory name for snapshots.
    '''

    def __init__(self, interval, storage, pipeline_index=-1, subdir=''):
        self.interval = interval
        self.storage = storage
        self.last_image_written = datetime(1970, 1, 1)
        self.pipeline_index = pipeline_index
        self.subdir = subdir

    def __call__(self, frames, motion_regions):

        self.storage.write_video(
            frames[self.pipeline_index],
            bool(motion_regions)
        )

        if not motion_regions:
            return MutatorOutput([frames[-1]], motion_regions)

        now = datetime.now()
        if now - self.last_image_written < self.interval:
            return MutatorOutput([frames[-1]], motion_regions)

        self.last_image_written = now

        self.storage.write_snapshot(
            now,
            frames[self.pipeline_index],
            subdir=self.subdir
        )

        return MutatorOutput([frames[-1]], motion_regions)


def tiler(**kwargs):
=======
def tiler(label='tiler', **kwargs):
>>>>>>> 4a69d884
    '''
    Creates a new pipeline operation to tile images.

    The created operation creates a new frame which tiles each intermediate
    frame.

    :param label: A label for this operation
    :param kwargs: keyword arguments which are delegated to
        :py:func:`raspicam.operations.tile`
    '''
    def fun(frames, motion_regions):
        # pylint: disable=missing-docstring
        output = InterFrame(
            tile([frm.image for frm in frames],
                 labels=[frm.label for frm in frames],
                 **kwargs),
            label)
        return MutatorOutput([output], motion_regions)
    return fun


def resizer(dimension, label='resizer'):
    '''
    Creates a new pipeline operation which resizes a frame to *dimension*.

    :param label: A label for this operation
    :param dimension: The target dimension of the frame
    '''
    def fun(frames, motion_regions):
        # pylint: disable=missing-docstring
        output = InterFrame(cv2.resize(frames[-1].image, dimension), label)
        return MutatorOutput([output], motion_regions)
    return fun


def togray(frames, motion_regions):
    '''
    Converts a frame to grayscale
    '''
    output = InterFrame(cv2.cvtColor(frames[-1].image, cv2.COLOR_BGR2GRAY),
                        'togray')
    return MutatorOutput([output], motion_regions)


def blur(pixels, label='blur'):
    '''
    Creates a new pipeline operation which blurs the frame by *pixels*.

    .. note::
        OpenCV does not accept each value. From my educated guess, even values
        will not work!

    :param label: The labal for this operation.
    :param dimension: The target dimension of the frame.
    '''
    def fun(frames, motion_regions):
        # pylint: disable=missing-docstring
        output = InterFrame(
            cv2.GaussianBlur(frames[-1].image, (pixels, pixels), 0), label)
        return MutatorOutput([output], motion_regions)
    return fun


def masker(mask_filename, label='mask'):
    '''
    Creates a new pipeline operation which applies a mask taken from
    *mask_filename* to the image. The image should be black/white only. Black
    pixels will be converted to black in the resulting frame, white pixels will
    let the original frame data "shine through".

    This is a simple binary operation. Either the pixel is masked or not. Alpha
    levels are not supported!

    This mutator will generate one additional intermediate frame, containing the
    mask.

    .. note::

        For performance reason, the mask should have the same dimension as the
        frame it is applied to. If this is not the case, the mask will be
        automatically resized, but a warning message will be logged, informing
        you about the expected dimension.

    :param mask_filename: The filename of the image to be used as mask.
    '''

    LOG.debug('Setting mask to %s', mask_filename)
    if not mask_filename:
        return lambda frames, motion_regions: MutatorOutput(
            [InterFrame(frames[-1], label)],
            motion_regions)

    mask = cv2.imread(mask_filename, 0)

    def fun(frames, motion_regions):
        # pylint: disable=missing-docstring
        frame = frames[-1].image

        if len(frame.shape) == 3:
            LOG.warning('Unable to apply the mask to a color image. '
                        'Convert to B/W first!')
            return MutatorOutput([InterFrame(frame, label)],
                                 motion_regions)

        if frame.shape != mask.shape:
            LOG.warning('Mask has differend dimensions than the processed '
                        'image. It should be %s but is %s',
                        frame.shape, mask.shape)
            resized_mask = cv2.resize(mask, (frame.shape[1], frame.shape[0]))
        else:
            resized_mask = mask
        bitmask = cv2.inRange(resized_mask, 0, 0) != 0
        output = np.ma.masked_array(frame, mask=bitmask, fill_value=0).filled()
        return MutatorOutput([
            InterFrame(resized_mask, '%s: mask-resized' % label),
            InterFrame(output, '%s: masked frame' % label),
        ], motion_regions)
    return fun


class MotionDetector:
    '''
    Creates a new pipeline operation which highlights pixels in which motions
    are detected.

    This will generate two frames (one intermediary, and one output frame)
    containing the frame *with* shadows, and one with shadows *removed*. In both
    frames, pixels with motion have the value 255, shadows use 127, and no
    motion is represented by the value 0.

    In addition, this operator will also generate motion regions in the output.
    These regions are standard OpenCV contours.
    
    :param label: The label for this operation.
    '''

    def __init__(self, label='MotionDetector'):
        self.fgbg = cv2.createBackgroundSubtractorMOG2()
        self.label = label

    def __call__(self, frames, motion_regions):
        fgmask = self.fgbg.apply(frames[-1].image)
        shadows = cv2.inRange(fgmask, 127, 127) == 255
        without_shadows = np.ma.masked_array(
            fgmask, mask=shadows, fill_value=0).filled()
        _, contours, _ = cv2.findContours(
            without_shadows,
            cv2.RETR_EXTERNAL,
            cv2.CHAIN_APPROX_SIMPLE)
        contours = [cnt for cnt in contours if cv2.contourArea(cnt) > 30]
        return MutatorOutput([
            InterFrame(fgmask, '%s - w/ shadows' % self.label),
            InterFrame(without_shadows, '%s - no shadows' % self.label),
        ], contours)


def file_extractor(filename, label='file_extractor'):
    '''
    Creates a new pipeline operation which simply writes the current frame out
    to the specified *filename*. No modification is done.

    If the file already exists, it will be overwritten.
    
    :param label: The label of this operation
    '''
    def extract(frames, motion_regions):
        # pylint: disable=missing-docstring
        cv2.imwrite(filename, frames[-1].image)
        return MutatorOutput([], motion_regions)
    return extract


def box_drawer(target_frame_index, source_frame_index=None, label='box_drawer'):
    '''
    Creates a new pipeline operation which draws bounding boxes around the
    motion regions fed into the operation. The boxes are drawn on top of the
    frame which is at index *target_frame_index* in the pipeline operations. The
    debug mode can be useful to determine the index.

    In case the regions were created from a frame with *different* dimensions as
    the target frame, the boxes need to be projected onto the target frame. In
    such a case, simply define the frame index of the frame which was used to
    generate the regions using *source_frame_index* and the boxes will
    automatically be projected.

    :param target_frame_index: The index of the frame on which the boxes should
        be drawn to.
    :param source_frame_index: The index of the frame which generated the motion
        regions.
    :param label: The label of this operation
    '''
    def draw_bounding_boxes(frames, motion_regions):
        # pylint: disable=missing-docstring
        if source_frame_index:
            src_shape = frames[source_frame_index].image.shape
            dst_shape = frames[target_frame_index].image.shape
            width_ratio = 1 / (src_shape[1] / dst_shape[1])
            height_ratio = 1 / (src_shape[0] / dst_shape[0])

        modified = frames[target_frame_index].image.copy()
        for contour in motion_regions:
            x, y, w, h = cv2.boundingRect(contour)
            if source_frame_index:
                x = int(x * width_ratio)
                w = int(w * width_ratio)
                y = int(y * height_ratio)
                h = int(h * height_ratio)
            cv2.rectangle(modified, (x, y), (x+w, y+h), (0, 255, 0), 1)
        return MutatorOutput([InterFrame(modified, label)],
                             motion_regions)
    return draw_bounding_boxes


class DetectionPipeline:
    '''
    The main pipeline container.

    Instances of this object can be fed frames. Each frame fed into the pipeline
    will have all *operations* applied to in order. Each operation output (and
    optional intermediate frames) are stored in *intermediate_frames*. The first
    frame will always be the original input frame, the last frame will always
    represent the pipeline output.

    The output is also directly accessible via the *output* property.

    Additionally, in case of detected motion, each function on
    *motion_callbacks* will be called in order, receiving an array of OpenCV
    contour objects which contained motion.

    Example::

        >>> pipe = DetectionPipeline([
        ...     resizer(Dimension(320, 240))
        ...     togray,
        ... ])
        >>> pipe.motion_callbacks.append(lambda contours: print(len(contours)))
        >>> for frame in my_frames:
        ...     pipe.feed(frame)
        ...     print(pipe.output.shape)
    '''

    def __init__(self, operations):
        self.operations = operations
        self.intermediate_frames = []
        self.motion_callbacks = []
        self.motion_regions = []

    @property
    def output(self):
        '''
        Delegate to the output frame of the pipeline.
        '''
        return self.intermediate_frames[-1].image

    def feed(self, frame, motion_regions=None):
        '''
        Submit a new frame to the pipeline. Each pipeline operation will be
        applied to this frame, and each intermediate frame will be stored in
        *intermediate_frames*.
        
        Optionally this can take a list of "motion regions". If this is
        non-empty, the frame is considered to have motion.

        :return: The final resulting frame
        '''
        motion_regions = motion_regions or []
        del self.intermediate_frames[:]
        del self.motion_regions[:]
        self.motion_regions.extend(motion_regions)
        self.intermediate_frames.append(InterFrame(frame, 'initial frame'))
        for i, func in enumerate(self.operations):
            try:
                output = func(self.intermediate_frames, self.motion_regions)
            except Exception:
                LOG.critical('Exception raise at pipeline position %d in '
                             'function %s', i, func)
                raise

            if not output.intermediate_frames:
                # If the operation did not generate new frames, we don't process
                # it any further
                continue

            frame = output.intermediate_frames[-1].image
            motion_regions = output.motion_regions
            self.intermediate_frames.extend(output.intermediate_frames)
            self.motion_regions = output.motion_regions
            if output.motion_regions:
                for callback in self.motion_callbacks:
                    callback(output.motion_regions)
        return frame

    def __call__(self, intermediate_frames, motion_regions):
        self.feed(intermediate_frames[-1].image, motion_regions)
        return MutatorOutput(self.intermediate_frames, self.motion_regions)<|MERGE_RESOLUTION|>--- conflicted
+++ resolved
@@ -21,7 +21,6 @@
     'MutatorOutput', 'intermediate_frames motion_regions')
 
 
-<<<<<<< HEAD
 def text_adder(frames, motion_regions):
     '''
     Pipeline operation which adds a default header and footer to a frame.
@@ -32,10 +31,10 @@
     '''
     text = 'Motion detected' if motion_regions else 'No motion'
     current_time = datetime.now()
-    with_text = add_text(frames[-1],
+    with_text = add_text(frames[-1].image,
                          text,
                          current_time.strftime("%A %d %B %Y %I:%M:%S%p"))
-    return MutatorOutput([with_text], motion_regions)
+    return MutatorOutput([InterFrame(with_text, 'text_adder')], motion_regions)
 
 
 class DiskWriter:
@@ -50,42 +49,41 @@
     :param subdir: Optional sub-directory name for snapshots.
     '''
 
-    def __init__(self, interval, storage, pipeline_index=-1, subdir=''):
+    def __init__(self, interval, storage, pipeline_index=-1, subdir='',
+                 label='DiskWriter'):
         self.interval = interval
         self.storage = storage
         self.last_image_written = datetime(1970, 1, 1)
         self.pipeline_index = pipeline_index
         self.subdir = subdir
+        self.label = label
 
     def __call__(self, frames, motion_regions):
 
         self.storage.write_video(
-            frames[self.pipeline_index],
+            frames[self.pipeline_index].image,
             bool(motion_regions)
         )
 
         if not motion_regions:
-            return MutatorOutput([frames[-1]], motion_regions)
+            return MutatorOutput([], motion_regions)
 
         now = datetime.now()
         if now - self.last_image_written < self.interval:
-            return MutatorOutput([frames[-1]], motion_regions)
+            return MutatorOutput([], motion_regions)
 
         self.last_image_written = now
 
         self.storage.write_snapshot(
             now,
-            frames[self.pipeline_index],
+            frames[self.pipeline_index].image,
             subdir=self.subdir
         )
 
-        return MutatorOutput([frames[-1]], motion_regions)
-
-
-def tiler(**kwargs):
-=======
+        return MutatorOutput([], motion_regions)
+
+
 def tiler(label='tiler', **kwargs):
->>>>>>> 4a69d884
     '''
     Creates a new pipeline operation to tile images.
 
@@ -218,7 +216,7 @@
 
     In addition, this operator will also generate motion regions in the output.
     These regions are standard OpenCV contours.
-    
+
     :param label: The label for this operation.
     '''
 
@@ -248,7 +246,7 @@
     to the specified *filename*. No modification is done.
 
     If the file already exists, it will be overwritten.
-    
+
     :param label: The label of this operation
     '''
     def extract(frames, motion_regions):
@@ -345,7 +343,7 @@
         Submit a new frame to the pipeline. Each pipeline operation will be
         applied to this frame, and each intermediate frame will be stored in
         *intermediate_frames*.
-        
+
         Optionally this can take a list of "motion regions". If this is
         non-empty, the frame is considered to have motion.
 
