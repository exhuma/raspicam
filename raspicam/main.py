"""
This module contains the main application object.
"""

import logging
import sys
from argparse import ArgumentParser

import cv2

from config_resolver import Config
<<<<<<< HEAD
from raspicam.camera import PiCamera, USBCam
from raspicam.processing import detect
from raspicam.source import FileReader
=======
from processing import detect
from raspicam.source import PiCamera, USBCam, FileReader
>>>>>>> 4a69d884
from raspicam.storage import NullStorage, Storage
from raspicam.webui import make_app

LOG = logging.getLogger(__name__)


class Application:
    '''
    The main application.

    It offers three entry-points:

    * run: A simple delegate to the other "run_" methods. The correct method is
        determined by inspecting the CLI arguments (or customised arguments
        passed to :py:meth:`~.Application.init`).
    * run_cli: Run the application on the CLI and start reading frames and
        detect motion. This is usually the entry-point you want to run!
    * run_gui: This will run a graphical UI which was originally implemented for
        debugging and development.
    * run_webui: A simple web-ui. Also implemented originally to offer a way to
        access files stored in the application storage.
    '''

    def __init__(self):
        self.config = None
        self.initialised = False
        self.frames = iter([])
        self.mask = None
        self.storage = NullStorage()
        self.__cli_args = None
        self.__verbosity = 0
        self.__stream = []

    def init(self, cli_args=None):
        '''
        Initialises the application and parses CLI arguments.
        '''
        cli_args = cli_args or sys.argv[1:]
        if not self.initialised:
            self.__cli_args = parse_args(cli_args)
            self.config = Config('exhuma', 'raspicam', require_load=True)
            self.storage = Storage.from_config(self.config)
            self.frames = self._get_framesource()
            self.mask = self.config.get('detection', 'mask', default=None)
            self.__stream = detect(self.frames, self.storage, self.mask,
<<<<<<< HEAD
                                   debug=self.__cli_args.debug)
=======
                                   debug=args.debug)
            self.verbosity = args.verbosity
>>>>>>> 4a69d884
            self.initialised = True
            LOG.info('Application successfully initialised.')
        else:
            LOG.debug('Appliation is already initialised. Skipping init!')
        return self.__cli_args

    @property
    def verbosity(self):
        '''
        Returns the current application verbosity level
        '''
        return self.__verbosity

    @verbosity.setter
    def verbosity(self, value):
        '''
        Sets the application verbosity level.

        :param value: A simple verbosity level. Currently supports the values
        from 0 to 5 (inclusive).
        '''
        self.__verbosity = value
        logger = logging.getLogger()
        logger.setLevel(max(0, logging.CRITICAL - (10 * value)))

    def _get_framesource(self):
        '''
        Parsed the frame source from the config and returns an appropriate
        generator.

        The returned genereator will return a new video frame on each iteration.
        '''
        kind = self.config.get('framesource', 'kind').lower()
        raw_arguments = self.config.get('framesource', 'arguments', default='')
        if raw_arguments.strip():
            arguments = [arg.strip() for arg in raw_arguments.split(',')]
        else:
            arguments = []
        if kind == 'usb':
            if arguments:
                index = int(arguments[0])
            else:
                index = -1
            return USBCam(index).frame_generator()
        elif kind == 'raspberrypi':
            return PiCamera().frame_generator()
        elif kind == 'file':
            filename = arguments[0]
            return FileReader(filename).frame_generator()
        else:
            raise ValueError('%s is an unsupported frame source!')

    def run(self):
        args = self.init()
        if args.ui == 'cli':
            self.run_cli()
        elif args.ui == 'webui':
            self.run_webui()
        elif args.ui == 'gui':
            self.run_gui()
        else:
            print("ui must be cli, webui or gui")
    def run_gui(self):
        '''
        Runs the application as a simple GUI.
        '''
        for frame in self.__stream:
            cv2.imshow('RaspiCam Main Window', frame)
            if cv2.waitKey(1) & 0xFF == ord('q'):
                break
        # When everything done, release the capture
        # cap.release()
        cv2.destroyAllWindows()

    def run_webui(self):
        '''
        Starts a simple web interface. Frames will *not* be automatically be
        read in this mode! If exists to offer a simple way to access stored
        files.

        It *can* be started alongside either the GUI or CLI mode.
        '''
        app = make_app(self.__stream, self.config)
        app.run(host='0.0.0.0', debug=True, threaded=True)

    def run_cli(self):
        '''
        Runs the application in CLI mode.
        '''
        for _ in self.__stream:
            pass


def parse_args(cli_args):
    '''
    Parse CLI arguments and return the parsed object.
    '''
    parser = ArgumentParser()
    parser.add_argument('ui', help='Chose a UI. One of [gui, web, cli]')
    parser.add_argument('-d', '--debug', action='store_true', default=False,
                        help='Enable debug mode')
    parser.add_argument('-v', dest='verbosity', action='count', default=0,
                        help='Increase log verbosity')
    return parser.parse_args(cli_args)


def main():
    '''
    Main entry-point of the application.
    '''

    logging.basicConfig(level=logging.CRITICAL)
    app = Application()
    app.run()


if __name__ == '__main__':
    main()<|MERGE_RESOLUTION|>--- conflicted
+++ resolved
@@ -9,14 +9,8 @@
 import cv2
 
 from config_resolver import Config
-<<<<<<< HEAD
-from raspicam.camera import PiCamera, USBCam
 from raspicam.processing import detect
-from raspicam.source import FileReader
-=======
-from processing import detect
 from raspicam.source import PiCamera, USBCam, FileReader
->>>>>>> 4a69d884
 from raspicam.storage import NullStorage, Storage
 from raspicam.webui import make_app
 
@@ -62,12 +56,8 @@
             self.frames = self._get_framesource()
             self.mask = self.config.get('detection', 'mask', default=None)
             self.__stream = detect(self.frames, self.storage, self.mask,
-<<<<<<< HEAD
                                    debug=self.__cli_args.debug)
-=======
-                                   debug=args.debug)
-            self.verbosity = args.verbosity
->>>>>>> 4a69d884
+            self.verbosity = self.__cli_args.verbosity
             self.initialised = True
             LOG.info('Application successfully initialised.')
         else:
@@ -130,6 +120,7 @@
             self.run_gui()
         else:
             print("ui must be cli, webui or gui")
+
     def run_gui(self):
         '''
         Runs the application as a simple GUI.
